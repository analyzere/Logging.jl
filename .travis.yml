language: julia
os:
  - linux
  - osx
julia:
<<<<<<< HEAD
  # NOTE: release is currently using 0.3, not sure why, just 
  #       use the test against nightly (0.5)
  #- release
=======
  - 0.3
  - 0.4
>>>>>>> e5a6eb5a
  - nightly
notifications:
  email: false
# uncomment the following lines to override the default test script
#script:
#  - if [[ -a .git/shallow ]]; then git fetch --unshallow; fi
#  - julia --check-bounds=yes -e 'Pkg.clone(pwd()); Pkg.build("Logging"); Pkg.test("Logging"; coverage=true)'<|MERGE_RESOLUTION|>--- conflicted
+++ resolved
@@ -3,14 +3,8 @@
   - linux
   - osx
 julia:
-<<<<<<< HEAD
-  # NOTE: release is currently using 0.3, not sure why, just 
-  #       use the test against nightly (0.5)
-  #- release
-=======
   - 0.3
   - 0.4
->>>>>>> e5a6eb5a
   - nightly
 notifications:
   email: false
